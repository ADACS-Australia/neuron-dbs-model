--- conflicted
+++ resolved
@@ -803,31 +803,19 @@
     def __init__(
         self,
         stage_length,
-<<<<<<< HEAD
         SetPoint=0.0,
         Kp=0.0,
         Ti=0.0,
         Ts=0.02,
         MinValue=0.0,
         MaxValue=1e9,
-        gamma=0.1,
-    ):
-
-        self.setpoint = SetPoint
-=======
-        setpoint=0.0,
-        kp_init=0.0,
-        ti_init=0.0,
-        ts=0.02,
-        min_value=0.0,
-        max_value=1e9,
         gamma=0.005,
         lam=1e-8,
         min_kp=0,
         min_ti=0,
     ):
-        self.setpoint = setpoint
->>>>>>> 8165e105
+
+        self.setpoint = SetPoint
         self.stage_length = stage_length
         self.stage_length_samples = int(np.ceil(stage_length / Ts)) + 1
         self.kp = Kp
