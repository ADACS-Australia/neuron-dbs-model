--- conflicted
+++ resolved
@@ -2,28 +2,9 @@
 set -e
 
 echo "--> Building MOD files"
-<<<<<<< HEAD
 nrnivmodl hoc/
-
-PYNN=$(python -c 'import pyNN; print(pyNN.__path__[0])')
-echo "--> Changing directory to $PYNN"
-cd $PYNN
-
-# Apply patches
-diff -ru . $OLDPWD/Updated_PyNN_Files/ | patch -p0 || echo "WARNING: Assuming pyNN is already patched."
-
-# Compile
-cd neuron/nmodl
-echo "--> Changing directory to $(pwd)"
-nrnivmodl
-=======
-cd Cortex_BasalGanglia_DBS_model/
-nrnivmodl
 
 PYNN=$(python -c 'import pyNN; print(pyNN.__path__[0])')
 echo "--> Applying PyNN patches"
 cd $PYNN
-
-# Apply patches
-diff -ru . $OLDPWD/Cortex_BasalGanglia_DBS_model/Updated_PyNN_Files/ | patch -p0 || echo "WARNING: Assuming pyNN is already patched."
->>>>>>> 85fa3950
+diff -ru . $OLDPWD/Cortex_BasalGanglia_DBS_model/Updated_PyNN_Files/ | patch -p0 || echo "WARNING: Assuming pyNN is already patched."